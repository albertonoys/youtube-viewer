#!/usr/bin/perl
#
# Copyright (C) 2010-2013 Trizen <echo dHJpemVueEBnbWFpbC5jb20K | base64 -d>.
#
# This program is free software: you can redistribute it and/or modify
# it under the terms of the GNU General Public License as published by
# the Free Software Foundation, either version 3 of the License, or
# (at your option) any later version.
#
# This program is distributed in the hope that it will be useful,
# but WITHOUT ANY WARRANTY; without even the implied warranty of
# MERCHANTABILITY or FITNESS FOR A PARTICULAR PURPOSE.  See the
# GNU General Public License for more details.
#
# You should have received a copy of the GNU General Public License
# along with this program.  If not, see <http://www.gnu.org/licenses/>.
#
#-------------------------------------------------------
#  Appname: youtube-viewer
#  Created on: 02 June 2010
#  Latest edit on: 25 December 2013
#  Websites: http://trizen.googlecode.com
#            https://github.com/trizen/youtube-viewer
#-------------------------------------------------------
#
# youtube-viewer is a command line utility for viewing youtube-videos in MPlayer.
#
# [CHANGELOG]
# - Added support for YouTube EDU categories (-edu) // Options: :dv, :lec, :courses, :course   - NEW (v3.0.4)
# - Some minor bug-fixes // New options has been added: --pp, :pp, :anp, :kregex               - NEW (v3.0.3)
# - Added support for more resolutions, UTF-8 support, --convert-to=FMT and many bug-fixes     - NEW (v3.0.1)
# - Youtube Viewer 3.0 has been released! New options, better functionality and new bugs :)    - NEW (v3.0.0)
# - Added support for detailed results (usage: -D or --details) // Support for comments        - NEW (v2.5.8)
# - Switched to Term::ReadLine for a better STDIN support // Better colors // Info support     - NEW (v2.5.7)
# - Added support for: -duration, -caption=s, -safe-search=s, -hd // Improved code quality     - NEW (v2.5.6)
# - Added support for configuration file, improved stability, improved debug mode              - NEW (v2.5.5)
# - Switched to XML::Fast for parsing gdata XML, in consequence, youtube-viewer is faster!     - NEW (v2.5.5)
# - Switched to Getopt::Long, added SIGINT handler and a better way to execute mplayer         - NEW (v2.5.5)
# - Added support to list playlists created by a specific user (usage: -up <USERNAME>)         - NEW (v2.5.4)
# - Improved parsing support for arguments, including arguments specified via STDIN.           - NEW (v2.5.4)
# - Added support to search for videos uploaded by a particular YouTube user (-author=USER)    - NEW (v2.5.4)
# - Added support to get video results starting with a predefined page (e.g.: -page=4)         - NEW (v2.5.4)
# - Added support for previous page and support to list youtube usernames from a file          - (v2.5.2)
# - Added few options to control cache of MPlayer and lower cache for lower video resolutions  - (v2.5.1)
# - Added colors for text (--use_colors), 360p support (-3), playlist support                  - (v2.5.0)
# - Added support for today and all time Youtube tops (usage: -t, --tops, -a, --all-time)      - (v2.4.*)
# - Re-added the support for the next page / Added support for download (-d, --download)       - (v2.4.*)
# - Added support for Youtube CCaptions. (Depends on: 'gcap' - http://gcap.googlecode.com)     - (v2.4.*)
# - First version with Windows support. Require SMPlayer to play videos. See MPlayer Line      - (v2.4.*)
# - Code has been changed in a proportion of ~60% and optimized for speed // --480 became -4   - (v2.4.*)
# - Added mega-powers of omnibox to the STDIN :)                                               - (v2.3.*)
# - Re-added the option to list and play youtube videos from a user profile. Usage: -u [user]  - (v2.3.*)
# - Added a new option to play only the audio track of a videoclip. Usage: [words] -n          - (v2.3.*)
# - Added option for fullscreen (-f, --fullscreen). Usage: youtube-viewer [words] -f           - (v2.3.*)
# - Added one new option '-c'. It shows available categories and will let you to choose one.   - (v2.3.*)
# - Added one new option '-m'. It shows 3 pages of youtube video results. Usage: [words] -m    - (v2.3.*)
# - For "-A" option has been added 3 pages of youtube video results (50 clips)                 - (v2.3.*)
# - Added "-prefer-ipv4" to the mplayer line (videoclips starts in no time now).               - (v2.3.*)
# - Search and play videos at 480p, 720p. Ex: [words] --480, [words] -A --480                  - (v2.3.*)
# - Added support to play a video at 480p even if it's resolution is higher. Ex: [url] --480   - (v2.2.*)
# - Added a nice feature which prints some informations about the current playing video        - (v2.2.*)
# - Added support to play videos by your order. Example: after search results, insert: 3 5 2 1 - (v2.1.*)
# - Added support for next pages of video results (press <ENTER> after search results)         - (v2.1.*)
# - Added support to continue playing searched videos, usage: "youtube-viewer [words] -A"      - (v2.1.*)
# - Added support to print counted videos and support to insert a number instead of video code - (v2.1.*)
# - Added support to search YouTube Videos in script (e.g.: youtube-viewer avatar trailer)     - (v2.0.*)
# - Added support to choose the quality only between 720p and 1080p (if it is available)       - (v2.0.*)
# - Added support for YouTube video codes (e.g.: youtube-viewer WVTWCPoUt8w)                   - (v1.0.*)
# - Added support for 720p and 1080p YouTube Videos...                                         - (v1.0.*)

# Special thanks to:
# - Army (for the bug reports and for his great ideas: https://aur.archlinux.org/packages.php?ID=37779&comments=all)
# - dhn (for adding youtube-viewer in freshports.org: http://www.freshports.org/multimedia/youtube-viewer)
# - stressat (for the great review of youtube-viewer: http://stressat.blogspot.com/2012/01/youtube-viewer.html)
# - symbianflo (for packaging youtube-viewer for Mandriva: https://abf.rosalinux.ru/symbianflo/youtube-viewer)
# - gotbletu (for the great video review of youtube-viewer: http://www.youtube.com/watch?v=FnJ67oAxVQ4)
# - Julian Ospald (for adding youtube-viewer in the gentoo portage tree: http://packages.gentoo.org/package/net-misc/youtube-viewer)
# - 666philb (for packaging gtk-youtube-viewer for Puppy Linux: http://www.murga-linux.com/puppy/viewtopic.php?t=76835)
# - Kevin Lemonnier (for adding support for proxy - https://github.com/Ulrar)

=head1 NAME

youtube-viewer - YouTube from command line.

See: youtube-viewer --help
     youtube-viewer --tricks
     youtube-viewer --examples
     youtube-viewer --stdin-help

=head1 LICENSE AND COPYRIGHT

Copyright 2010-2013 Trizen.

This program is free software; you can redistribute it and/or modify it
under the terms of either: the GNU General Public License as published
by the Free Software Foundation; or the Artistic License.

See http://dev.perl.org/licenses/ for more information.

=cut

use 5.016;

#use lib qw(../lib);    # devel only
#use warnings;          # debug only

use File::Spec::Functions qw(catdir catfile curdir path rel2abs tmpdir);

no if $] >= 5.018, warnings => 'experimental::smartmatch';
no if $] >= 5.018, warnings => 'deprecated';

my $appname  = 'Youtube Viewer';
my $version  = '3.1.0';
my $execname = 'youtube-viewer';

# A better <STDIN> support:
require Term::UI;
my $term = Term::ReadLine->new("$appname $version");

# Developer key
my $key = 'eTj9NtCyOsGMliTTwz-T85muGT-ARAwVREslfB_giHP3X339Jkpn5Xf71pQXY96xWtFY1oFHt530ct5uZZJk5YTghbNm2IrwZ4';

# Options (key=>value) goes here
my %opt;
my $term_width = 80;

# Unchangeable data goes here
my %constant = (win32 => $^O eq 'MSWin32');

my $xdg_config_home = $ENV{XDG_CONFIG_HOME}
  || catdir(
            (
                  $ENV{HOME}
               || $ENV{LOGDIR}
               || ($constant{win32} ? '\Local Settings\Application Data' : ((getpwuid($<))[7] || `echo -n ~`))
            ),
            '.config'
           );

# Configuration dir/file
my $config_dir = catdir($xdg_config_home, $execname);
my $config_file         = catfile($config_dir, "$execname.conf");
my $authentication_file = catfile($config_dir, 'reg.dat');

if (not -d $config_dir) {
    require File::Path;
    File::Path::make_path($config_dir)
      or warn "[!] Can't create dir '$config_dir': $!";
}

sub which_command {
    my ($cmd) = @_;
    foreach my $path (path()) {
        if (-e (my $cmd_path = catfile($path, $cmd))) {
            return $cmd_path;
        }
    }
    return;
}

# Regular expressions
use WWW::YoutubeViewer::RegularExpressions;

# Main configuration
my %CONFIG = (

    # MPlayer options
    cache           => 30000,
    cache_min       => 5,
    lower_cache     => 1000,
    lower_cache_min => 3,

    video_players => {
                      mplayer => {
                                  cmd     => get_mplayer(),
                                  srt     => q{-sub '%s'},
                                  fs      => q{-fs},
                                  arg     => q{-prefer-ipv4 -really-quiet -cache %d -cache-min %d},
                                  novideo => q{-novideo},
                                 },
                      vlc => {
                              cmd     => q{vlc},
                              srt     => q{--sub-file '%s'},
                              fs      => q{--fullscreen},
                              arg     => q{--quiet --play-and-exit --no-video-title-show},
                              novideo => q{--intf dummy --novideo},
                             },
                      mpv => {
                              cmd     => q{mpv},
                              srt     => q{--sub '%s'},
                              fs      => q{--fullscreen},
                              arg     => q{--really-quiet},
                              novideo => q{--no-video},
                             },
                     },
    video_player_selected   => 'mplayer',    # maybe: detect_video_player()?
    combine_multiple_videos => 0,

    # YouTube options
    prefer_https        => 0,
    results             => 20,
    resolution          => 'original',
    hd                  => undef,
    safe_search         => undef,
    caption             => undef,
    duration            => undef,
    time                => undef,
    orderby             => undef,
    categories_language => 'en-US',

    # URI options
    youtube_video_url => 'http://www.youtube.com/watch?v=%s',

    # Subtitle options
    srt_languages => ['en', 'jp'],
    captions_dir  => tmpdir(),
    get_captions  => 1,
    copy_caption  => 0,
    gcap          => undef,

    # Others
    http_proxy           => undef,
    debug                => 0,
    colors               => $constant{win32} ^ 1,
    clobber              => 0,
    skip_if_exists       => 0,
    fullscreen           => 0,
    use_lower_cache      => 0,
    results_with_details => 0,
    results_with_colors  => 0,
    results_fixed_width  => 0,
    interactive          => 1,
    get_term_width       => $constant{win32} ^ 1,
    download_with_wget   => 0,
    thousand_separator   => q{,},
    downloads_folder     => curdir(),
    keep_original_video  => 0,
    download_and_play    => 0,
    remove_played_file   => 0,
    ffmpeg_command       => 'ffmpeg -i %s %s',
    convert_to           => undef,
);

local $SIG{__WARN__} = sub { warn @_; ++$opt{_error} };

my %MPLAYER;

# MPlayer variable arguments
sub set_mplayer_arguments {
    my ($cache, $cache_min) = @_;
    $MPLAYER{mplayer_arguments} = sprintf($opt{video_players}{$opt{video_player_selected}}{arg}, $cache, $cache_min);
    $MPLAYER{fullscreen} = $opt{fullscreen} ? $opt{video_players}{$opt{video_player_selected}}{fs}      : q{};
    $MPLAYER{novideo}    = $opt{novideo}    ? $opt{video_players}{$opt{video_player_selected}}{novideo} : q{};
    return 1;
}

my $base_options = <<'BASE';
# Base
[keywords]        : search for YouTube videos
[youtube-url]     : play a video by YouTube URL
:v(ideoid)=ID     : play videos by YouTube video IDs
[playlist-url]    : list videos from a playlistURL
:playlist=ID      : list videos from a playlistID
:lectures=ID      : list lectures from a categoryID
:course=ID        : list lectures from a courseID
:courses=ID       : list courses of lectures from a categoryID
BASE

my $action_options = <<'ACTIONS';
# Actions
:login            : will prompt you for login
:logout           : will delete the authentication key
ACTIONS

my $control_help = <<'CONTROL';
# Control
:n(ext)           : get the next page of results
:b(ack)           : get the previous page of results
CONTROL

my $other_options = <<'OTHER';
# Others
:r(eturn)         : return to the previous section
:reset, :reload   : restart the application
:dv=i             : print the key=>value informations
-argv -argv2=v    : some arguments (e.g.: -u=google)
:q, :quit, :exit  : close the application
OTHER

my $notes_options = <<'NOTES';
NOTES:
 1. You can specify more options in a row, separated by spaces.
 2. A stdin option is valid only if it begins with '=', ';' or ':'.
 3. Quoting a group of space separated keywords, or option values,
    the group will be considered just like a single value/keyword.
NOTES

my $general_help = <<"HELP";

$action_options
$other_options
$notes_options
Examples:
     4                 : select the 4th result
    -V funny cats      : search for videos
    -p classical music : search for playlists of videos
HELP

my $complete_help = <<"STDIN_HELP";

$base_options
$control_help
$action_options
# YouTube
:i(nfo)=i,i       : show video informations
:d(ownload)=i,i   : download the selected videos
:c(omments)=i     : show video comments
:r(elated)=i      : show related videos
:a(uthor)=i       : show a video author's latest uploads
:p(laylists)=i    : show author's latest playlists
:subscribe=i      : subscribe to an author's channel
:(dis)like=i      : like or dislike a video
:fav(orite)=i     : favorite a video

# Playing
<number>          : play the corresponding video
3-8, 3..8         : same as 3 4 5 6 7 8
8-3, 8..3         : same as 8 7 6 5 4 3
8 2 12 4 6 5 1    : play the videos in your order
:q(ueue)=i,i,...  : enqueue videos to play them later
:pq, :play-queue  : play the enqueued videos (if any)
:anp :nnp         : auto-next-page, no-next-page
:play=i,i,...     : play a group of selected videos
:regex=my?[regex] : play videos matched by a regex (/i)
:kregex=KEY,RE    : play videos if the value of KEY matches the RE

$other_options
$notes_options
** Examples:
:regex="\\w \\d" -> play videos matched by a regular expression.
:info=1,4      -> show informations for the first and 4th video.
:d18-20,1,2    -> download the videos: 18, 19, 20, 1 and 2.
-u=google -D   -> list videos from google with extra details.
3 4 :next 9    -> play the 3rd and 4th videos from the current
                  page, go to the next page and play the 9th video.
STDIN_HELP

{
    my $config_documentation = <<"EOD";
#!/usr/bin/perl

# $appname $version - configuration file

EOD

    sub dump_configuration {
        require Data::Dump;
        open my $config_fh, '>', $config_file
          or do { warn "[!] Can't open '${config_file}' for write: $!"; return };
        my $dumped_config = q{our $CONFIG = } . Data::Dump::pp(\%CONFIG) . "\n";
        print $config_fh $config_documentation, $dumped_config;
        close $config_fh;
    }
}

if (not -e $config_file or -z _ or $opt{reconfigure}) {
    dump_configuration();
}

our $CONFIG;
require $config_file;    # Load the configuration file

if (ref $CONFIG ne 'HASH') {
    die "ERROR: Invalid configuration file!\n\t\$CONFIG is not an HASH ref!";
}

my @valid_keys = grep { exists $CONFIG{$_} } keys %{$CONFIG};
@CONFIG{@valid_keys} = @{$CONFIG}{@valid_keys};

# Backwards compatibility (likely to go away in the future)
if (not exists $CONFIG{video_players}{'custom'}) {
    if (exists $CONFIG->{mplayer}) {
        my $hash_ref = $CONFIG{video_players}{'custom'} = {};
        $hash_ref->{cmd}               = $CONFIG->{mplayer} // q{mplayer};
        $hash_ref->{fs}                = '-fs';
        $hash_ref->{novideo}           = '-novideo';
        $hash_ref->{srt}               = $CONFIG->{mplayer_srt_args} // q{-sub '%s'};
        $hash_ref->{arg}               = $CONFIG->{mplayer_arguments} // q{};
        $CONFIG{video_player_selected} = 'custom';
    }
}

if (not \%CONFIG ~~ $CONFIG) {
    dump_configuration();
}

# Locating gcap
if (not defined $CONFIG{gcap}) {
    if (defined(my $gcap = which_command('gcap'))) {
        $CONFIG{gcap} = $gcap;
        dump_configuration();
    }
}

@opt{keys %CONFIG} = values(%CONFIG);

{
    my $i = length $key;
    $key =~ s/(.{$i})(.)/$2$1/g while $i--;
}

require WWW::YoutubeViewer;
my $yv_obj = WWW::YoutubeViewer->new(
                                     key                 => $key,
                                     config_dir          => $config_dir,
                                     escape_utf8         => 1,
                                     authentication_file => $authentication_file,
                                    );

{
    my $client_id     = '991455593101.apps.googleusercontent.com';
    my $client_secret = 'YcxxWCCbBwIr-IhUDCanrp41';
    my $redirect_uri  = 'urn:ietf:wg:oauth:2.0:oob';

    $yv_obj->set_client_id($client_id);
    $yv_obj->set_client_secret($client_secret);
    $yv_obj->set_redirect_uri($redirect_uri);
}

require WWW::YoutubeViewer::Utils;
my $yv_utils = WWW::YoutubeViewer::Utils->new(thousand_separator => $opt{thousand_separator},);

{
    no strict 'refs';
    foreach my $name (qw(description title)) {
        *{__PACKAGE__ . '::get_and_print_video_' . $name} = sub {
            foreach my $id (@_) {
                my $videoID = get_valid_video_id($id) // next;
                my $info = $yv_obj->get_video_info($videoID);
                if (@{$info->{results}}) {
                    say $info->{results}[0]{$name};
                }
                else {
                    warn_cant_get($name, $videoID);
                }
            }
        };
    }
}

# Apply the configuration file
unless (qr/^--?(?>N|noconfig)\z/ ~~ \@ARGV) {
    my (%temp_hash) = %CONFIG;
    apply_configuration(\%temp_hash);
}

#---------------------- YOUTUBE-VIEWER USAGE ----------------------#
sub help {
    my $eqs = q{=} x 30;

    local $" = ', ';
    print <<"HELP";
\n  $eqs \U$appname\E $eqs
\t\t\t\t\t\t by Trizen (trizenx\@gmail.com)

usage: $execname [options] ([url] || [keywords])

Base Options:
   <url>                : play an YouTube video by URL
   <keywords>           : search and list YouTube videos
   <playlist_url>       : list a playlist of YouTube videos

YouTube options:
   -t  --tops           : show today YouTube video tops
       --tops=all       : show all time YouTube video tops
   -r  --region=ID      : list top videos for a specific region
   -M  --movies         : show the YouTube category of movies
   -c  --categories     : show the available YouTube categories
       --edu-categories : show the YouTube EDU categories
       --course-id=ID   : list the video lectures from courseID
   -hl --catlang=s      : language for categories (default: en-US)
   -p  --playlists      : search for playlists of videos
       --playlist=ID    : list a playlist of videos by playlistID
       --pp=ID,ID       : play the videos from the given playlist IDs
   -u  --user=s         : list videos uploaded by a specific user
   -up --user-pl=s      : list playlists created by a specific user
   -uf --user-fav=s     : list the videos favorited by a specific user
   -V  --videos=K-WORDS : search for YouTube videos (default mode)
   -id --videoids=ID,ID : play the YouTube videos by video IDs
   -rv --related=URL/ID : show related videos for a video ID/URL
   --channels           : search for Youtube channels
   --disco              : YouTube discovery - search and list the playlist
   --author=s           : search in videos uploaded by a specific user
   --duration=s         : filter search results based on video length
                          valid values are: short, medium, long
   --caption=s          : only videos with/without closed captions
                          valid values are: true, false
   --category=s         : search only for videos in a specific category
                          this option can also be used with the --tops argument
   --safe-search=s      : YouTube will skip restricted videos for your location
                          valid values are: none, moderate, strict
   --orderby=s          : order entries by: published, viewCount or rating
   --time=s             : show only videos uploaded within the specified time
                          valid values are: today, this_week and this_month
   --hd                 : search only for videos available in at least 720p
   --page=i             : get results starting with a specific page
   --results=[1-50]     : how many results to display per page
   -2  -3  -4  -7  -1   : resolutions: 240p, 360p, 480p, 720p and 1080p
   --resolution=RES     : available resolutions: original, 1080p, 720p,
                          480p, 360p, 240p, 144p, audio
   -F --favorites:s     : show the latest favorited videos *
   -R --recommended     : show the recommended videos for you *
   -S --subscriptions:s : show the new subscription videos *
   -w --watched         : show the latest watched videos on YouTube *
<<<<<<< HEAD
   -L --later           : show the saved videos to watch at a later time *
=======
   -L --later           : show the saved videos to watch at a later time*
>>>>>>> 22477027
   --channel-sugg       : show the suggested YouTube channels for you *
   --subscribe=USER     : subscribe to a user's channel *
   --favorite=ID/URL    : favorite a YouTube video by URL or ID *
   --like=ID/URL        : send a 'like' rating to one or more videos *
   --dislike=ID/URL     : send a 'dislike' rating to one or more videos *

MPlayer options:
   -f  --fullscreen!    : set the fullscreen mode for the selected video player
   -n  --novideo!       : play the music only without a video in the foreground
   -l  --use-lc         : use a lower cache for MPlayer (for slow connections)
   --vo=s               : specify the video output for MPlayer
   --nocache            : use no cache while streaming videos (with MPlayer)
   --cache=i            : set the cache for MPlayer (set: $opt{cache})
   --cache-min=i        : set the cache-min for MPlayer (set: $opt{cache_min})
   --lcache=i           : set the lower-cache for MPlayer (set: $opt{lower_cache})
   --lcache-min=i       : set the lower-cache-min for MPlayer (set: $opt{lower_cache_min})
   --append-mplayer=s   : append some command-line parameters to the media player
   --video-player=s     : select a video player to stream videos
                          available players: @{[keys %{$CONFIG->{video_players}}]}

Other options:
   -d  --download!      : download the video(s)
   -i  --info=ID/URL    : show video informations for a videoID or URL
   -A  --all!           : play all the video results in order
   -s  --shuffle!       : shuffle the playlist before playing (with -A)
   -C  --colorful!      : use colors to delimit the video results
   -D  --details!       : a new look for the results, with more details
   -W  --fixed-width!   : adjust the results to fit inside the term width
   -U  --update-config  : update the configuration file before exit
   -N  --noconfig       : start the $appname with the default config
   -I  --interactive!   : prompt for the first user input
   -q  --quiet          : do not display any warning
   -dp --downl-play     : play the video after download (with -d)
   -rp --rem-played     : delete a local video after played (with -dp)
   --really-quiet       : do not display any warning or output
   --use-colors!        : use ANSI colors for text
   --wget-dl!           : download videos with wget (default: LWP)
   --combine-multiple!  : combine multiple videos into one play instance
   --convert-to=FORMAT  : convert video to a specific format (with -d)
   --ffmpeg-command=s   : ffmpeg command for converting videos after download
   --keep-original!     : keep the original video after converting
   --comments=ID/URL    : show comments for a YouTube video
   --get-title=ID/URL   : get and print the title for a video
   --get-desc=ID/URL    : get and print the description for a video
   --max-seconds=i      : don't play videos longer than i seconds
   --min-seconds=i      : don't play videos shorter than i seconds
   --gcap=s             : set the full path to the gcap script
   --get-captions!      : download the closed captions (with gcap)
   --copy-caption!      : copy and rename the caption for downloaded videos
   --captions-dir=s     : the directory where to download the .srt files
   --gdata-url=s        : print video results from a valid GData URL
   --get-term-width!    : adjust the text for your terminal width
   --login              : will prompt you for login
   --logout             : will delete the authentication key
   --http_proxy=s       : HTTP proxy to use, format 'http://domain.tld:port/'.
                          If authentication required,
                          use 'http://user:pass\@domain.tld:port/'
   --clobber            : overwrite an existent video (with -d)
   --skip-if-exists!    : don't download videos which already exists (with -d)
   --prefer-https!      : use the HTTPS protocol instead of the HTTP protocol
   --downloads-dir=s    : downloads directory (set: '$opt{downloads_folder}')

Help options:
   -T  --tricks         : show more 'hidden' features of $appname
   -E  --examples       : show some useful usage examples for $appname
   -H  --stdin-help     : show the valid stdin options for $appname
   -v  --version        : print version and exit
   -h  --help           : print help and exit
       --debug:1,2      : see behind the scenes

NOTES:
    *  -> requires authentication
    !  -> the argument can be negated with '--no'
    =i -> requires an integer argument
    =s -> requires an argument
    :s -> can take an optional argument

HELP
    main_quit(0);
}

sub wrap_text {
    my (%args) = @_;

    require Text::Wrap;
    ${Text::Wrap::columns} = $args{columns} || $term_width;

    my $text = "@{$args{text}}";
    $text =~ tr{\r}{}d;

    return eval { Text::Wrap::wrap($args{i_tab}, $args{s_tab}, $text) } // $text;
}

sub tricks {
    my $tab = "\t\t";
    my $cat_ids = wrap_text(
                            i_tab => $tab,
                            s_tab => $tab,
                            text  => [@{WWW::YoutubeViewer::categories_IDs}]
                           );

    my $region_ids = wrap_text(
                               i_tab => $tab,
                               s_tab => $tab,
                               text  => [@{WWW::YoutubeViewer::region_IDs}]
                              );

    my $valid_keys = wrap_text(
        i_tab => q{},
        s_tab => q{ } x 3,
        text  => [
            sort qw(
              favorited videoID
              name duration author
              description dislikes
              rating published views
              category title likes
              )
        ]
    );

    print <<"TRICKS";
** Valid categories:
$cat_ids

** Valid region IDs:
$region_ids

NOTE: Categories and region IDs are case sensitive!
      [orderby, time, duration]'s values are also case sensitive!

** Playing videos
1. To stream the videos in other players, you need to change the
   configuration file. Where it says 'video_player_selected', change it
   to any player which is defined inside the 'video_players' tree.

2. lower_cache and lower_cache_min values are used when -l (--use-lower-cache)
   is specified as argument, or if the resolution of a video is lower than 720p.

** Arguments
1. Almost all boolean arguments can be negated with a '--no-' prefix.
2. Arguments that require an ID/URL, you can specify more than one,
   separated by whitespace (quoted), or separated by commas.

** More STDIN help:
1. ':r', ':return' will return to the previous section.
   For example, if you search for playlists, then list a playlist
   of videos, inserting ':r' will return back to the playlist results.
   Also, for the previous page, you can insert ':b', but ':r' is faster!

2. "6" (quoted) or -V=6 will search for videos with the keyword '6'.

3. If a stdin option is followed by one or more digits, the equal sign,
   which separates the option from value, can be omited.
   For example:
        :i2,4  is equivalent with :i=2,4
        :d1-5  is equivalent with :d=1,2,3,4,5
        :c10   is equivalent with :c=10

4. When more videos are selected to play, you can stop them by
   pressing CTRL+C. $appname will return to the previous section.

5. For the option ':kregex', the valid keys are:
   $valid_keys

6. Space inside the values of the STDIN options, can be either quoted
   or backslashed.
   For example:
        :re=video\\ title     ==     :re="video title"

7. ':anp' stands for the "Auto Next Page". How do we use it?
   Well, let's search for some videos. Now, if we'd want to play
   only the videos matched by a regex, we'd say :re="REGEX".
   But, what if we'd want to play the videos from the next pages too?
   In this case, ':anp' is your friend. Use it wisely!

** Closed-Captions
    To get the closed-captions (subtitles) for videos, you need to install
    the 'gcap' program. See: http://gcap.googlecode.com
    After it is installed, put it into the configuration file as:
        gcap => '/path/to/gcap'

** Configuration file: $config_file

** Donations gladly accepted:
    https://www.paypal.com/cgi-bin/webscr?cmd=_s-xclick&hosted_button_id=75FUVBE6Q73T8

TRICKS
    main_quit(0);
}

sub examples {
    print <<"EXAMPLES";
==== COMMAND LINE EXAMPLES ====

Command: $execname -A -n -4 russian music -category=Music
Results: play all the video results (-A)
         only audio, no video (-n)
         quality 480p (-4)
         search for "russian music"
         in the "Music" category.
         -A will include the videos from the next pages as well.

Command: $execname -comments=http://www.youtube.com/watch?v=U6_8oIPFREY
Results: show video comments for a specific video URL or videoID

Command: $execname -results=5 -up=khanacademy -D
Results: set 5 results,
         get playlists created by a specific user
         and print them with details (-D)

Command: $execname -author=UCBerkeley atom
Results: search only in videos uploaded by a specific author

Command: $execname -S=vsauce
Results: get the video subscriptions for a username

Command: $execname --page=2 -u=Google
Results: show latest videos uploaded by Google,
         starting with the page number 2.

Command: $execname --category=Music --tops
Results: show today tops for Music category.

Command: $execname --tops=all --region=JP
Results: show all time tops for the Japan country.

Command: $execname --tops --region=RU --category=Music
Results: show today tops of RUssian Music

Command: $execname cats -order-by=viewCount -duration=short
Results: search for 'cats' videos, ordered by ViewCount and short length.

Command: $execname --channels russian music
Results: search for channels.

Command: $execname --uf=Google
Results: show latest videos favorited by a user.


==== USER INPUT EXAMPLES ====

A STDIN option can begin with ':', ';' or '='.

Command: <ENTER>, :n, :next, CTRL+D
Results: get the next page of results.

Command: :b, :back (:r, :return)
Results: get the previous page of results.

Command: :i4..6, :i7-9, :i20-4, :i2, :i=4, :info=4
Results: show video informations for the selected videos.

Command: :d5,2, :d=3, :download=8
Results: download the selected videos.

Command: :c2, :comments=4
Results: show comments for a selected video.

Command: :r4, :related=6
Results: show related videos for a selected video.

Command: :a14, :author=12
Results: show videos uploaded by the author who uploaded the selected video.

Command: :p9, :playlists=14
Results: show playlists created by the author who uploaded the selected video.

Command: :subscribe=7
Results: subscribe to the author's channel who uploaded the selected video.

Command: :like=2, :dislike=4,5
Results: like or dislike the selected videos.

Command: :course=EC7AEDF86AABA1AA9A
Results: list videos lectures from course ID.

Command: :courses=285
Results: list courses of lectures from EDU category ID.

Command: :lectures=361
Results: list video lectures from EDU category ID.

Command: :fav=4, :favorite=3..5
Results: favorite the selected videos.

Command: 3, 5..7, 12-1, 9..4, 2 3 9
Results: play the selected videos.

Command: :q3,5, :q=4, :queue=3-9
Results: enqueue the selected videos to play them later.

Command: :pq, :play-queue
Results: play the videos enqueued by the :queue option.

Command: :re="^Google Tricks"
Results: play videos matched by a regex.
Example: valid title: "Google Tricks & Easter eggs"

Command: :regex="Google.*part \\d+/\\d+"
Example: valid title: "The GOOGLE company (part 1/4)"

Command: :kregex=author,^google\$
Results: play only the videos uploaded by google.

Command: :kre=category,"^(?:People & Blogs|Entertainment)\$"
Results: play only the videos from the specified categories.

Command: :kre=views,"^(\\d+)\\z(?(?{ \$1 > 1000 })(?=)|(?!))"
Results: play only the videos which have more than 1000 of views.

Command: :anp 1 2 3
Results: play the first three videos from every page.

Command: :r, :return
Results: return to the previous section.
EXAMPLES
    main_quit(0);
}

sub stdin_help {
    print $complete_help;
    main_quit(0);
}

# Print version
sub version {
    print "YouTube Viewer $version\n";
    main_quit(0);
}

sub apply_configuration {
    my ($opt, $keywords) = @_;

    if ($yv_obj->get_debug == 2
        or (defined($opt->{debug}) && $opt->{debug} == 2)) {
        require Data::Dump;
        say "=>> Options with keywords: <@{$keywords}>";
        Data::Dump::pp($opt);
    }

    # ... BASIC OPTIONS ... #
    if (delete $opt->{quiet}) {
        close STDERR;
    }

    if (delete $opt->{really_quiet}) {
        close STDERR;
        close STDOUT;
    }

    # ... YOUTUBE OPTIONS ... #
    foreach my $option_name (
                             qw(
                             caption results duration
                             author orderby region category
                             categories_language safe_search
                             page debug time prefer_https http_proxy
                             )
      ) {
        if (defined $opt->{$option_name}) {
            my $code      = \&{"WWW::YoutubeViewer::set_$option_name"};
            my $value     = delete $opt->{$option_name};
            my $set_value = $yv_obj->$code($value);

            if (not defined($set_value) or $set_value ne $value) {
                warn "\n[!] Invalid value <$value> for option <$option_name>.\n";
            }
        }
    }

    if (defined $opt->{hd}) {
        $yv_obj->set_hd(delete($opt->{hd}) ? 'true' : undef);
    }

    if (defined $opt->{more_results}) {
        $yv_obj->set_results(delete($opt->{more_results}) ? 50 : $CONFIG{results});
    }

    if (delete $opt->{authenticate}) {
        authenticate();
    }

    if (delete $opt->{logout}) {
        logout();
    }

    # ... OTHER OPTIONS ... #
    if (defined $opt->{shuffle_playlist}) {
        require List::Util;
        $opt{shuffle} = delete $opt->{shuffle_playlist};
    }

    if (defined $opt->{colors}) {
        $opt{_colors} = $opt->{colors};
        if (delete $opt->{colors}) {
            require Term::ANSIColor;
            *colored = \&Term::ANSIColor::colored;
        }
        else {
            *colored = sub {
                return $_[0];
            };
        }
    }

    # ... SUBROUTINE CALLS ... #
    if (defined $opt->{subscribe_channel}) {
        subscribe_to_channels(split(/[,\s]+/, delete $opt->{subscribe_channel}));
    }

    if (defined $opt->{favorite_video}) {
        favorite_videos(split(/[,\s]+/, delete $opt->{favorite_video}));
    }

    if (defined $opt->{get_title}) {
        get_and_print_video_title(split(/[,\s]+/, delete $opt->{get_title}));
    }

    if (defined $opt->{get_description}) {
        get_and_print_video_description(split(/[,\s]+/, delete $opt->{get_description}));
    }

    if (defined $opt->{like_video}) {
        rating_videos('like', split(/[,\s]+/, delete $opt->{like_video}));
    }

    if (defined $opt->{dislike_video}) {
        rating_videos('dislike', split(/[,\s]+/, delete $opt->{like_video}));
    }

    if (defined $opt->{play_video_ids}) {
        get_and_play_video_ids(split(/[,\s]+/, delete $opt->{play_video_ids}));
    }

    if (defined $opt->{play_playlists}) {
        get_and_play_playlists(split(/[,\s]+/, delete $opt->{play_playlists}));
    }

    if (delete $opt->{disco}) {
        if (defined(my $videos = $yv_obj->get_disco_videos($keywords))) {
            print_videos($videos);
        }
        else {
            warn_no_results("disco video");
        }
    }

    if (defined $opt->{search_playlists}) {
        my $value = delete($opt->{search_playlists});
        if ($value =~ /$valid_playlist_id_re/ and not @{$keywords}) {
            get_and_print_videos_from_playlist($value);
        }
        else {
            print_playlists($yv_obj->search_for_playlists($value, @{$keywords}));
        }
    }

    if (defined $opt->{course_id}) {
        get_and_print_videos_from_course(delete $opt->{course_id});
    }

    if (defined $opt->{search_videos}) {
        my $value = delete $opt->{search_videos};
        print_videos($yv_obj->search($value, @{$keywords}));
    }

    if (defined $opt->{search_channels}) {
        my $value = delete $opt->{search_channels};
        print_channels($yv_obj->search_channels($value, @{$keywords}));
    }

    if (delete $opt->{channel_suggestions}) {
        my $results = $yv_obj->get_channel_suggestions();

        if (defined $results) {
            print_channels($results, 'channel_suggestions');
        }
    }

    if (delete $opt->{show_categories}) {
        print_categories(categories => $yv_obj->get_categories());
    }

    if (delete $opt->{show_educategories}) {
        print_categories(categories => $yv_obj->get_educategories(), edu => 1);
    }

    if (defined $opt->{user_videos}) {
        if ($opt->{user_videos} =~ /$valid_username_re/) {
            print_videos($yv_obj->get_videos_from_username(delete $opt->{user_videos}));
        }
        else {
            warn_invalid("username", $opt->{user_videos});
        }
    }

    if (defined $opt->{related_videos}) {
        get_and_print_related_videos(split(/[,\s]+/, delete($opt->{related_videos})));
    }

    if (defined $opt->{user_playlists}) {
        print_playlists($yv_obj->get_playlists_from_username(delete $opt->{user_playlists}));
    }

    if (defined $opt->{user_favorited_videos}) {
        my $username = delete $opt->{user_favorited_videos};
        if ($username =~ /$valid_username_re/) {
            print_videos($yv_obj->get_favorited_videos_from_username($username));
        }
        else {
            warn_invalid("username", $username);
            print STDERR "\n";
        }
    }

    if (defined $opt->{show_tops}) {
        print_video_tops(time_id => (delete($opt->{show_tops}) =~ /^all/i ? 'all_time' : 'today'));
    }

    if (delete $opt->{show_movies}) {
        print_movies();
    }

    foreach my $feed_name (@{WWW::YoutubeViewer::feed_methods}) {
        if (defined $opt->{$feed_name}) {
            my $user   = delete $opt->{$feed_name};
            my $code   = \&{"WWW::YoutubeViewer::get_$feed_name"};
            my $videos = $yv_obj->$code($user);
            if (defined $videos) {
                print_videos($videos);
            }
        }
    }

    if (defined $opt->{get_comments}) {
        get_and_print_comments(split(/[,\s]+/, delete($opt->{get_comments})));
    }

    if (defined $opt->{get_gdata_url}) {
        my $url = delete $opt->{get_gdata_url};
        if ($url =~ m{^https?://(?:www\.)?gdata\.youtube\.com/feeds/api/}i) {
            print_videos(
                         {
                          url     => $url,
                          results => $yv_obj->get_content($url)
                         }
                        );
        }
        else {
            warn_invalid("GData url", $url);
        }
    }

    if (defined $opt->{show_video_info}) {
        get_and_print_video_info(split(/[,\s]+/, delete $opt->{show_video_info}));
    }
}

sub parse_arguments {
    my ($keywords) = @_;

    require_getopt_long() unless $opt{getopt_required};
    Getopt::Long::GetOptions(

        # Main options
        'help|usage|h|?'        => \&help,
        'examples|E'            => \&examples,
        'stdin-help|shelp|sh|H' => \&stdin_help,
        'tricks|tips|T'         => \&tricks,
        'version|v'             => \&version,
        'update-config|U!'      => \&dump_configuration,

        # Resolutions
        '240p|2'  => sub { $opt{resolution} = 240 },
        '360p|3'  => sub { $opt{resolution} = 360 },
        '480p|4'  => sub { $opt{resolution} = 480 },
        '720p|7'  => sub { $opt{resolution} = 720 },
        '1080p|1' => sub { $opt{resolution} = 1080 },
        'res|resolution=s' => \$opt{resolution},

        'movies|M'                                   => \$opt{show_movies},
        'disco|discovery'                            => \$opt{disco},
        'get_title|get-title=s'                      => \$opt{get_title},
        'get-description|get_description=s'          => \$opt{get_description},
        'comments=s'                                 => \$opt{get_comments},
        'search|videos|V:s'                          => \$opt{search_videos},
        'video-ids|videoids|id|ids=s'                => \$opt{play_video_ids},
        'tops|video-tops|t:s'                        => \$opt{show_tops},
        'c|categories|show-categories'               => \$opt{show_categories},
        'ec|educategories|edu-categories'            => \$opt{show_educategories},
        'channels|search-channels|search_channels:s' => \$opt{search_channels},

        'subscriptions|newsubscriptionvideos|S:s' => \$opt{newsubscriptionvideos},
        'favorites|favorited-videos|F:s'          => \$opt{favorites},
        'recommended|recommendations|R:s'         => \$opt{recommendations},
        'watch_history|watched|w:s'               => \$opt{watch_history},
        'watch_later|later|L:s'                   => \$opt{watch_later},
        'subscribe=s'                             => \$opt{subscribe_channel},
        'favorite=s'                              => \$opt{favorite_video},
        'channel-suggestions'                     => \$opt{channel_suggestions},

        'login|authenticate'     => \$opt{authenticate},
        'logout'                 => \$opt{logout},
        'user|username|u|uv=s'   => \$opt{user_videos},
        'user-playlists|up=s'    => \$opt{user_playlists},
        'user-favorited|uf=s'    => \$opt{user_favorited_videos},
        'related-videos|rl|rv=s' => \$opt{related_videos},
        'http_proxy=s'           => \$opt{http_proxy},

        'catlang|cl|hl=s'              => \$opt{categories_language},
        'category|cat=s'               => \$opt{category},
        'r|region|region_id|country=s' => \$opt{region},

        'orderby|order|order-by=s' => \$opt{orderby},
        'duration=s'               => \$opt{duration},
        'time=s'                   => \$opt{time},

        'max-seconds|max_seconds=i' => \$opt{max_seconds},
        'min-seconds|min_seconds=i' => \$opt{min_seconds},

        'like=s'                     => \$opt{like_video},
        'dislike=s'                  => \$opt{dislike_video},
        'author=s'                   => \$opt{author},
        'all|A|play-all!'            => \$opt{play_all},
        'use-colors|colors|colored!' => \$opt{colors},
        'prefer-https|prefer_https!' => \$opt{prefer_https},

        'noconfig|N'               => \$opt{noconfig},
        'playlists|p|pl:s'         => \$opt{search_playlists},
        'course|course-id=s'       => \$opt{course_id},
        'play-playlists|pp=s'      => \$opt{play_playlists},
        'debug:1'                  => \$opt{debug},
        'download|d!'              => \$opt{download_video},
        'safe-search|safeSearch=s' => \$opt{safe_search},
        'hd|high-definition!'      => \$opt{hd},
        'I|interactive!'           => \$opt{interactive},
        'convert-to|convert_to=s'  => \$opt{convert_to},
        'ffmpeg-command=s'         => \$opt{ffmpeg_command},
        'keep-original-video!'     => \$opt{keep_original_video},

        # MPlayer
        'player|vplayer|video-player|video_player=s'  => \$opt{video_player_selected},
        'nocache!'                                    => \$opt{nocache},
        'cache=i'                                     => \$opt{cache},
        'cache-min|cache_min=i'                       => \$opt{cache_min},
        'lcache|lower-cache|lower_cache=i'            => \$opt{lower_cache},
        'lcache-minlower-cache-min|lower_cache_min=i' => \$opt{lower_cache_min},
        'use-lower-cache|l|use_lower_cache|use-lc!'   => \$opt{use_lower_cache},
        'append-mplayer|arg=s'                                        => \$MPLAYER{user_defined_arguments},
        'vo=s'                                          => sub {$MPLAYER{video_output} = "-vo $_[1]"},

        # Others
        'colorful|C!'       => \$opt{results_with_colors},
        'details|D!'        => \$opt{results_with_details},
        'fixed-width|W|fw!' => \$opt{results_fixed_width},
        'caption=s'         => \$opt{caption},
        'fullscreen|fs|f!'  => \$opt{fullscreen},

        'wget-dl|wget-download!'            => \$opt{download_with_wget},
        'dp|downl-play|download_and_play!'  => \$opt{download_and_play},
        'rp|rem-played|remove_played_file!' => \$opt{remove_played_file},
        'clobber!'                          => \$opt{clobber},
        'info|i|show-info=s'                => \$opt{show_video_info},
        'get-term-width!'                   => \$opt{get_term_width},
        'page=i'                            => \$opt{page},
        'novideo|n!'                        => \$opt{novideo},
        'results=i'                         => \$opt{results},
        'shuffle|s!'                        => \$opt{shuffle_playlist},
        'more|m!'                           => \$opt{more_results},
        'gdata-url=s'                       => \$opt{get_gdata_url},
        'gcap=s'                            => \$opt{gcap},
        'combine-multiple-videos|combine!'  => \$opt{combine_multiple_videos},

        'quiet|q!'      => \$opt{quiet},
        'really-quiet!' => \$opt{really_quiet},

        'thousand-separator=s'           => \$opt{thousand_separator},
        'get-captions|get_captions!'     => \$opt{get_captions},
        'copy-caption|copy_caption!'     => \$opt{copy_caption},
        'captions-dir|captions_dir=s'    => \$opt{captions_dir},
        'skip-if-exists|skip_if_exists!' => \$opt{skip_if_exists},

        'downloads-dir|downloads_folder|downloads-folder|download-dir=s' => \$opt{downloads_folder},
    );

    apply_configuration(\%opt, $keywords);
}

# Parse the arguments
if (@ARGV) {
    parse_arguments(\@ARGV);
}

for (my $i = 0 ; $i <= $#ARGV ; $i++) {
    my $arg = $ARGV[$i];

    next if chr ord $arg eq q{-};

    if (youtube_urls($arg)) {
        splice(@ARGV, $i--, 1);
    }
}

if (my @keywords = grep chr ord ne q{-}, @ARGV) {
    print_videos($yv_obj->search(@keywords));
}
elsif (-t and $opt{interactive}) {
    first_user_input();
}
elsif (-t STDOUT and not -t STDIN) {
    print_videos($yv_obj->search(<>));
}
else {
    main_quit($opt{_error});
}

sub require_getopt_long {
    require Getopt::Long;
    Getopt::Long::Configure('no_ignore_case');
    $opt{getopt_required} = 1;
}

sub get_valid_video_id {
    my ($value) = @_;

    my $id =
        $value =~ /$get_video_id_re/   ? $+{video_id}
      : $value =~ /$valid_video_id_re/ ? $value
      :                                  undef;

    unless (defined $id) {
        warn_invalid('videoID', $value);
        return;
    }

    return $id;
}

sub get_valid_playlist_id {
    my ($value) = @_;

    my $id =
        $value =~ /$get_playlist_id_re/   ? $+{playlist_id}
      : $value =~ /$valid_playlist_id_re/ ? $value
      :                                     undef;

    unless (defined $id) {
        warn_invalid('playlistID', $value);
        return;
    }

    return $id;
}

sub apply_input_arguments {
    my ($args, $keywords) = @_;

    if (@{$args}) {
        local @ARGV = @{$args};
        parse_arguments($keywords);
    }

    return 1;
}

# Get mplayer
sub get_mplayer {
    if ($constant{win32}) {
        my $smplayer = catfile($ENV{ProgramFiles}, qw(SMPlayer mplayer mplayer.exe));

        if (not -e $smplayer) {
            warn "\n\n!!! Please install SMPlayer in order to stream YouTube videos.\n\n";
        }

        return $smplayer;    # Windows MPlayer
    }
    else {
        my $mplayer_path = '/usr/bin/mplayer';
        return -x $mplayer_path ? $mplayer_path : q{mplayer}    # *NIX MPlayer
    }
}

# Get term width
sub get_term_width {
    return $term_width if $constant{win32};
    $term_width = (-t STDOUT) ? ((split(q{ }, `stty size`))[1] || $term_width) : $term_width;
}

sub first_user_input {
    my @keys = get_input_for_first_time();

    state $first_input_help = <<"HELP";

$base_options
$action_options
$other_options
$notes_options
** Example:
    To search for playlists, insert: -p keywords
HELP

    if (scalar(@keys)) {
        my @for_search;
        foreach my $key (@keys) {
            if ($key =~ /$valid_opt_re/) {
                given ($1) {
                    when (general_options(opt => $_)) { }
                    when (['help', 'h']) {
                        print $first_input_help;
                        press_enter_to_continue();
                    }
                    when (['r', 'return']) {
                        return 1;
                    }
                    default {
                        warn_invalid('option', $_);
                        print "\n";
                        exit 1;
                    }
                }
            }
            else {
                given ($key) {
                    when (\&youtube_urls) { }    # do nothing
                    default {
                        push @for_search, $key;
                    }
                }
            }
        }

        if (scalar(@for_search) > 0) {
            print_videos($yv_obj->search(@for_search));
        }
        else {
            __SUB__->();
        }
    }
    else {
        __SUB__->();
    }
}

sub get_quotewords {
    require Text::ParseWords;
    return Text::ParseWords::quotewords(@_);
}

sub parse_options2 {
    my ($input) = @_;

    warn(colored("\n[!] Input with an odd number of quotes: <$input>", 'bold red') . "\n\n")
      if $yv_obj->get_debug;

    my ($args, $keywords) = $term->parse_options($input);

    my @args =
        map $args->{$_} eq '0' ? "--no-$_"
      : $args->{$_} eq '1'     ? "--$_"
      :                          "--$_=$args->{$_}" => keys %{$args};

    return wantarray ? (\@args, [split q{ }, $keywords]) : \@args;
}

sub parse_options {
    my ($input) = @_;
    my (@args, @keywords);

    if (not defined($input) or $input eq q{}) {
        return \@args, \@keywords;
    }

    foreach my $word (get_quotewords(qr/\s+/, 1, $input)) {
        if (chr ord $word eq q{-}) {
            push @args, $word;
        }
        else {
            push @keywords, $word;
        }
    }

    if (not @args and not @keywords) {
        return parse_options2($input);
    }

    return wantarray ? (\@args, \@keywords) : \@args;
}

sub get_user_input {
    my ($text) = @_;

    my $input = $term->readline($text);
    utf8::decode($input);

    $input =~ s/^\s+//;
    $input =~ s/\s+$//;

    return q{:next} if $input eq q{};    # <ENTER> for the next page

    my ($args, $keywords) = parse_options($input);
    apply_input_arguments($args, $keywords);

    return @{$keywords};
}

sub logout {

    unlink $authentication_file
      or warn "Can't unlink: `$authentication_file' -> $!";

    $yv_obj->set_access_token();
    $yv_obj->set_refresh_token();

    return 1;
}

sub authenticate {
    my $get_code_url = $yv_obj->get_accounts_oauth_url() // return;

    print <<"INFO";

** Get the authentication code: $get_code_url

                            |
... and paste it below.    \\|/
                            `
INFO

    my $code = $term->readline(colored(q{Code: }, 'bold')) || return;

    my $json_data = $yv_obj->oauth_login($code) // return;

    say $json_data if $yv_obj->get_debug;
    my $info = $yv_utils->basic_json_parser($json_data);

    if (defined $info->{access_token}) {

        $yv_obj->set_access_token($info->{access_token})   // return;
        $yv_obj->set_refresh_token($info->{refresh_token}) // return;

        my $remember_me = $term->ask_yn(prompt  => colored("\nRemember me", 'bold'),
                                        default => 'y',);

        if ($remember_me) {
            $yv_obj->set_authentication_file($authentication_file);
            $yv_obj->save_authentication_tokens()
              or warn "Can't store the authentication tokens: $!";
        }
        else {
            $yv_obj->set_authentication_file();
        }

        return 1;
    }

    return;
}

sub authenticated {
    if (not defined $yv_obj->get_access_token) {
        warn_needs_auth();
        return;
    }
    return 1;
}

sub favorite_videos {
    return if not authenticated();

    foreach my $id (@_) {
        my $videoID = get_valid_video_id($id) // next;

        if ($yv_obj->favorite_video($videoID)) {
            printf "\n** Video %s has been successfully favorited.\n", sprintf($CONFIG{youtube_video_url}, $videoID);
        }
        else {
            warn_cant_do('favorite', $videoID);
        }
    }
    return 1;
}

sub rating_videos {
    my $rating = shift;
    return if not authenticated();

    foreach my $id (@_) {
        my $videoID = get_valid_video_id($id) // next;
        if ($yv_obj->send_rating_to_video($videoID, $rating)) {
            print "\n** VideoID '$videoID' has been successfully ${rating}d.\n";
        }
        else {
            warn colored("\n[!] VideoID '$videoID' has not been ${rating}d", 'bold red') . "\n";
        }
    }
    return 1;
}

sub get_and_play_video_ids {
    foreach my $id (@_) {

        my $videoID = get_valid_video_id($id) // next;
        my $info = $yv_obj->get_video_info($videoID);

        if (@{$info->{results}}) {
            if (not play_videos($info->{results})) {
                return;
            }
        }
        else {
            warn_cant_do('play', $videoID);
        }
    }
    return 1;
}

sub get_and_play_playlists {
    foreach my $id (@_) {
        my $videos = $yv_obj->get_videos_from_playlist(get_valid_playlist_id($id) // next);
        local $opt{play_all} = 1;
        print_videos($videos, auto => 1);
    }
    return 1;
}

sub get_and_print_video_info {
    foreach my $id (@_) {

        my $videoID = get_valid_video_id($id) // next;
        my $info = $yv_obj->get_video_info($videoID);

        if (@{$info->{results}}) {
            print_video_info($info->{results}[0]);
        }
        else {
            warn_cant_get('information', $videoID);
        }
    }
    return 1;
}

sub get_and_print_related_videos {
    foreach my $id (@_) {

        my $videoID = get_valid_video_id($id) // next;
        my $info = $yv_obj->get_related_videos($videoID);

        if (@{$info->{results}}) {
            print_videos($info);
        }
        else {
            warn_cant_get('related videos', $videoID);
        }
    }
    return 1;
}

sub get_and_print_comments {
    foreach my $id (@_) {
        my $videoID = get_valid_video_id($id) // next;
        my $comments = $yv_obj->get_video_comments($videoID);
        print_comments($comments, $videoID);
    }
    return 1;
}

sub get_and_print_videos_from_course {
    my ($course_id) = @_;

    if ($course_id =~ /$valid_course_id_re/) {
        my $info = $yv_obj->get_video_lectures_from_course($+{course_id});

        if (@{$info->{results}}) {
            print_videos($info);
        }
        else {
            warn colored("\n[!] Inexistent course...", 'bold red') . "\n";
            return;
        }
    }
    else {
        warn_invalid('courseID', $course_id);
        return;
    }
    return 1;
}

sub get_and_print_videos_from_playlist {
    my ($playlistID) = @_;

    if ($playlistID =~ /$valid_playlist_id_re/) {
        my $info = $yv_obj->get_videos_from_playlist($playlistID);
        if (@{$info->{results}}) {
            print_videos($info);
        }
        else {
            warn colored("\n[!] Inexistent playlist...", 'bold red') . "\n";
            return;
        }
    }
    else {
        warn_invalid('playlistID', $playlistID);
        return;
    }
    return 1;
}

sub subscribe_to_channels {
    return if not authenticated();

    foreach my $channel (@_) {
        if ($channel =~ /$valid_username_re/) {
            if ($yv_obj->subscribe_channel($channel)) {
                print "** Successfully subscribed to channel: $channel\n";
            }
            else {
                warn colored("\n[!] Unable to subscribe to channel: $channel", 'bold red') . "\n";
            }
        }
    }
    return 1;
}

sub _bold_color {
    my ($text) = @_;
    return colored($text, 'bold');
}

sub decode_entities {
    require HTML::Entities;
    return HTML::Entities::decode_entities($_[0]);
}

sub quit_required { $_[0] ~~ ['q', 'quit', 'exit'] }

sub youtube_urls {
    given (shift) {
        when (/$get_video_id_re/) {
            my $info = $yv_obj->get_video_info($+{video_id});
            play_videos($info->{results});
        }
        when (/$get_playlist_id_re/) {
            get_and_print_videos_from_playlist($+{playlist_id});
        }
        when (/$get_course_id_re/) {
            get_and_print_videos_from_course($+{course_id});
        }
        default {
            return;
        }
    }

    return 1;
}

sub general_options {
    my %args = @_;

    my $url           = $args{url};
    my $option        = $args{opt};
    my $callback      = $args{sub};
    my $results       = $args{res};
    my $mode          = $args{mode};
    my $callback_args = ref $args{args} eq 'ARRAY' ? $args{args} : [];

    given ($option) {
        when (\&quit_required) {
            main_quit(0);
        }
        when (undef) {
            return;
        }
        when ($_ ~~ ['n', 'next'] and defined $url) {
            if (not $url ~~ $opt{_last_page_urls}) {
                my $request = $yv_obj->next_page($url, (defined($mode) ? ($mode => 1) : ()));
                if (@{$request->{results}}) {
                    $callback->($request, @{$callback_args});
                }
                else {
                    push @{$opt{_last_page_urls}}, $url;
                    warn_last_page();
                }
            }
            else {
                warn_last_page();
            }
        }
        when ($_ ~~ ['b', 'back', 'p', 'prev', 'previous'] and defined $url) {
            if ($yv_obj->back_page_is_available($url)) {
                my $request = $yv_obj->previous_page($url, (defined($mode) ? ($mode => 1) : ()));
                $callback->($request, @{$callback_args});
            }
            else {
                warn_first_page();
            }
        }
        when ('login') {
            authenticate();
        }
        when ('logout') {
            logout();
        }
        when (['reset', 'reload', 'restart']) {
            @ARGV = ();
            do $0;
        }
        when (/^dv${digit_or_equal_re}(.*)/ and ref $results eq 'ARRAY') {
            if (my @nums = get_valid_numbers($results, $1)) {
                print "\n";
                foreach my $num (@nums) {
                    foreach my $key (sort keys %{$results->[$num]}) {
                        next if $key ~~ ['description', 'summary'];
                        printf "=>> %-12s: %s\n", $key, $results->[$num]{$key} // q{};
                    }
                }
                press_enter_to_continue();
            }
            else {
                warn_no_thing_selected('result');
            }
        }
        when (/^v(?:ideoids?)?=(.*)/) {
            if (my @ids = split(/[,\s]+/, $1)) {
                get_and_play_video_ids(@ids);
            }
            else {
                warn colored("\n[!] No video ID specified!", 'bold red') . "\n";
            }
        }
        when (/^playlist(?:ID)?=(.*)/) {
            get_and_print_videos_from_playlist($1);
        }
        when (/^course(?:ID)?=(.*)/) {
            get_and_print_videos_from_course($1);
        }
        when (/^courses=(.*)/) {
            print_courses($yv_obj->get_courses_from_category($1));
        }
        when (/^lec(?:tures)?=(.*)/) {
            print_videos($yv_obj->get_video_lectures_from_category($1));
        }
        default {
            return;
        }
    }

    return 1;
}

sub warn_no_results {
    warn colored("\n[!] No $_[0] results!", 'bold red') . "\n";
}

sub warn_invalid {
    my ($name, $option) = @_;
    warn colored("\n[!] Invalid $name: <$option>", 'bold red') . "\n";
}

sub warn_cant_do {
    my ($action, $videoID) = @_;
    warn colored("\n[!] Can't $action video: " . sprintf($CONFIG{youtube_video_url}, $videoID), 'bold red') . "\n";
}

sub warn_cant_get {
    my ($name, $videoID) = @_;
    warn colored("\n[!] Can't get $name for video: " . sprintf($CONFIG{youtube_video_url}, $videoID), 'bold red') . "\n";
}

sub warn_last_page {
    warn colored("\n[!] This is the last page!", "bold red") . "\n";
}

sub warn_first_page {
    warn colored("\n[!] No previous page available...", 'bold red') . "\n";
}

sub warn_no_thing_selected {
    warn colored("\n[!] No $_[0] selected!", 'bold red') . "\n";
}

sub warn_needs_auth {
    warn colored("\n[!] This function needs authentication!", 'bold red') . "\n";
}

# ... GET INPUT SUBS ... #
sub get_input_for_first_time {
    return get_user_input(_bold_color("\n=>> Search for YouTube videos (:h for help)") . "\n> ");
}

sub get_input_for_channels {
    return get_user_input(_bold_color("\n=>> Select a channel (:h for help)") . "\n> ");
}

sub get_input_for_courses {
    return get_user_input(_bold_color("\n=>> Select a course (:h for help)") . "\n> ");
}

sub get_input_for_search {
    return get_user_input(_bold_color("\n=>> Select one or more videos to play (:h for help)") . "\n> ");
}

sub get_input_for_playlists {
    return get_user_input(_bold_color("\n=>> Select a playlist (:h for help)") . "\n> ");
}

sub get_input_for_comments {
    return get_user_input(_bold_color("\n=>> Press <ENTER> for the next page of comments (:h for help)") . "\n> ");
}

sub get_input_for_video_tops {
    return get_user_input(_bold_color("\n=>> Select a video top (:h for help)") . "\n> ");
}

sub get_input_for_categories {
    return get_user_input(_bold_color("\n=>> Select a category (:h for help)") . "\n> ");
}

sub valid_num {
    my ($num, $array_ref) = @_;
    return $num =~ /^[0-9]{1,2}\z/ && $num != 0 && $num <= @{$array_ref};
}

# ... PRINT SUBROUTINES ... #
sub print_channels {
    my ($results, $type) = @_;

    if (not @{$results->{results}}) {
        warn colored("\n[!] No channels found...", 'bold red') . "\n";
    }

    my $url      = $results->{url};
    my $channels = $results->{results};

    my $i = 0;
    foreach my $channel (@{$channels}) {

        $channel->{title} =~ s{<.*?>}{}sg;
        $channel->{title} = decode_entities($channel->{title})
          if $channel->{title} =~ /&#?\w/;

        if ($opt{results_with_details}) {
            printf(
                   "\n%s. %s\n    %s: %-13s %s: %-7s %s: %-12s\n%s\n",
                   colored(sprintf('%2d', ++$i), 'bold') => colored($channel->{title}, 'bold blue'),
                   colored('Updated'     => 'bold') => $yv_utils->format_date($channel->{updated}),
                   colored('Subscribers' => 'bold') => $channel->{subscribers},
                   colored('Author'      => 'bold') => $channel->{name},
                   wrap_text(
                             i_tab => q{ } x 4,
                             s_tab => q{ } x 4,
                             text  => [$channel->{summary} || 'No description available...']
                            ),
                  );
        }
        else {
            print "\n" if $i == 0;
            printf "%s. %s (by %s)\n", colored(sprintf('%2d', ++$i), 'bold'), $channel->{title}, $channel->{name},;
        }
    }

    my @keywords = get_input_for_channels();

    my @for_search;
    foreach my $key (@keywords) {
        if ($key =~ /$valid_opt_re/) {
            given ($1) {
                when (
                      general_options(
                                      opt  => $_,
                                      sub  => __SUB__,
                                      url  => $url,
                                      res  => $channels,
                                      mode => ($type // 'channels'),
                                      args => [$type],
                                     )
                  ) {
                }
                when (['h', 'help']) {
                    print $general_help;
                    press_enter_to_continue();
                }
                when (['r', 'return']) {
                    return 1;
                }
                default {
                    warn_invalid('option', $_);
                }
            }
        }
        else {
            given ($key) {
                when (\&youtube_urls) { }    # do nothing
                when (valid_num($_, $channels)) {
                    print_videos($yv_obj->get_videos_from_username($channels->[$_ - 1]{author}));
                }
                default {
                    push @for_search, $_;
                }
            }
        }
    }

    if (@for_search) {
        __SUB__->($yv_obj->search_channels(@for_search));
    }

    __SUB__->(@_);
}

sub print_comments {
    my ($results, $videoID) = @_;

    if (not @{$results->{results}}) {
        warn colored("\n[!] No comments found...", 'bold red') . "\n";
    }

    my $url      = $results->{url};
    my $comments = $results->{results};

    state $comments_help = <<"HELP";

# Comments
:c(omment)        : send a comment to this video

# Control
:n(ext)           : show the next page of comments
:b(ack)           : show the previous page of comments

$action_options
$other_options
$notes_options
HELP

    my $i = 0;
    foreach my $comment (@{$comments}) {
        printf(
               "\n%s on %s said:\n%s\n",
               colored($comment->{name}, 'bold'),
               $yv_utils->format_date($comment->{published}),
               wrap_text(
                         i_tab => q{ } x 4,
                         s_tab => q{ } x 4,
                         text  => [$comment->{content} // 'Empty comment...']
                        ),
              );
    }

    my @keywords = get_input_for_comments();

    my @for_search;
    foreach my $key (@keywords) {
        if ($key =~ /$valid_opt_re/) {
            given ($1) {
                when (
                      general_options(
                                      opt  => $_,
                                      sub  => __SUB__,
                                      url  => $url,
                                      res  => $comments,
                                      mode => 'comments',
                                      args => [$videoID],
                                     )
                  ) {
                }
                when (['h', 'help']) {
                    print $comments_help;
                    press_enter_to_continue();
                }
                when (['c', 'comment']) {
                    if (authenticated()) {
                        require File::Temp;
                        my ($fh, $filename) = File::Temp::tempfile();
                        system $ENV{EDITOR} // 'nano', $filename;
                        if ($?) {
                            warn colored("\n[!] Editor exited with a non-zero code. Unable to continue!", 'bold red') . "\n";
                        }
                        else {
                            my $comment = do { local (@ARGV, $/) = $filename; <> };
                            $comment =~ s/[^\s[:^cntrl:]]+//g;    # remove control characters

                            if (length($comment) and $yv_obj->send_comment_to_video($videoID, $comment)) {
                                print "\n** Comment posted!\n";
                            }
                            else {
                                warn colored("\n[!] Your comment has NOT been posted!", 'bold red') . "\n";
                            }
                        }
                    }
                }
                when (['r', 'return']) {
                    return 1;
                }
                default {
                    warn_invalid('option', $_);
                }
            }
        }
        else {
            given ($key) {
                when (\&youtube_urls) { }    # do nothing
                when (valid_num($_, $comments)) {
                    print_videos($yv_obj->get_videos_from_username($comments->[$_ - 1]{author}));
                }
                default {
                    warn_invalid('keyword', $_);
                }
            }
        }
    }

    __SUB__->(@_);
}

sub print_courses {
    my ($results) = @_;

    my $url     = $results->{url};
    my $courses = $results->{results};

    my $i = 0;
    foreach my $course (@{$courses}) {
        if ($opt{results_with_details}) {
            printf(
                   "\n%s. %s\n%s\n",
                   colored(sprintf('%2d', ++$i), 'bold') => colored($course->{title}, 'bold blue'),
                   wrap_text(
                             i_tab => q{ } x 4,
                             s_tab => q{ } x 4,
                             text  => [$course->{summary} || 'No description available...'],
                            ),
                  );
        }
        else {
            print "\n" if $i == 0;
            printf "%s. %s (%s)\n", colored(sprintf('%2d', ++$i), 'bold'), $course->{title},
              $yv_utils->format_date($course->{updated});
        }
    }

    my @keywords = get_input_for_courses();

    my @for_search;
    foreach my $key (@keywords) {
        if ($key =~ /$valid_opt_re/) {
            given ($1) {
                when (
                      general_options(
                                      opt  => $_,
                                      sub  => __SUB__,
                                      url  => $url,
                                      res  => $courses,
                                      mode => 'courses',
                                     )
                  ) {
                }
                when (['h', 'help']) {
                    print $general_help;
                    press_enter_to_continue();
                }
                when (['r', 'return']) {
                    return 1;
                }
                default {
                    warn_invalid('option', $_);
                }
            }
        }
        else {
            given ($key) {
                when (\&youtube_urls) { }    # do nothing
                when (valid_num($_, $courses)) {
                    get_and_print_videos_from_course($courses->[$_ - 1]{courseID});
                }
                default {
                    warn_invalid('keyword', $_);
                }
            }
        }
    }

    __SUB__->(@_);
}

sub print_categories {
    my %opts = @_;

    my $track      = $opts{pos} || 0;
    my $categories = $opts{categories};
    my $edu_mode   = $opts{edu};

    return if ref $categories ne 'ARRAY';

    my $i = 0;
    print "\n" if @{$categories};

    foreach my $category (@{$categories}[$track .. $track + $yv_obj->get_results() - 1]) {
        last if not defined $category;
        next unless ref $category eq 'HASH';
        printf "%s. %-40s (id: %s)\n", colored(sprintf('%2d', ++$i), 'bold'), $category->{label}, $category->{term};
    }

    my @keywords = get_input_for_categories();

    foreach my $key (@keywords) {
        if ($key =~ /$valid_opt_re/) {
            given ($1) {
                when (['n', 'next']) {
                    $track += $yv_obj->get_results();
                    unless (exists $categories->[$track]) {
                        warn_last_page();
                        $track -= $yv_obj->get_results();
                    }
                    __SUB__->(pos => $track, categories => $categories, edu => $edu_mode);
                }
                when (['b', 'back', 'p', 'prev', 'previous']) {
                    if ($track >= $yv_obj->get_results()) {
                        $track -= $yv_obj->get_results();
                        __SUB__->(pos => $track, categories => $categories, edu => $edu_mode);
                    }
                    else {
                        warn_first_page();
                    }
                }
                when (general_options(opt => $_, res => $categories,)) { }
                when (['h', 'help']) {
                    print $general_help;
                    press_enter_to_continue();
                }
                when (['r', 'return']) {
                    return 1;
                }
                default {
                    warn_invalid('option', $_);
                }
            }
        }
        else {
            given ($key) {
                when (\&youtube_urls) { }    # do nothing
                when (valid_num($_, $categories)) {
                    my $cat_id = $categories->[$_ + $track - 1]{term};
                    if ($edu_mode) {
                        my $reply = $term->get_reply(
                                                     prompt  => colored('=>> Show courses or lectures?', 'bold green'),
                                                     choices => [qw(courses lectures)],
                                                     default => 'lectures',
                                                    );

                        if ($reply eq 'courses') {
                            print_courses($yv_obj->get_courses_from_category($cat_id));
                        }
                        else {
                            print_videos($yv_obj->get_video_lectures_from_category($cat_id));
                        }
                    }
                    else {
                        print_videos($yv_obj->get_videos_from_category($cat_id));
                    }
                }
                default {
                    warn_invalid('keyword', $_);
                }
            }
        }
    }

    __SUB__->(@_);
}

sub print_movies {
    my $i = 0;

    print "\n";
    foreach my $id (@{WWW::YoutubeViewer::movie_IDs}) {
        my $top_movie_name = uc $id;
        $top_movie_name =~ tr/_/ /;
        printf "%s. %s\n", colored(sprintf('%2d', ++$i), 'bold'), $top_movie_name;
    }

    my @keywords = get_input_for_video_tops();

    foreach my $key (@keywords) {
        if ($key =~ /$valid_opt_re/) {
            given ($1) {
                when (general_options(opt => $_)) { }
                when (['h', 'help']) {
                    print $general_help;
                    press_enter_to_continue();
                }
                when (['r', 'return']) {
                    return 1;
                }
                default {
                    warn_invalid('option', $_);
                }
            }
        }
        else {
            given ($key) {
                when (\&youtube_urls) { }    # do nothing
                when (valid_num($_, \@{WWW::YoutubeViewer::movie_IDs})) {
                    print_videos($yv_obj->get_movies(${WWW::YoutubeViewer::movie_IDs}[$_ - 1]));
                }
                default {
                    warn_invalid('keyword', $_);
                }
            }
        }
    }

    __SUB__->();
}

sub print_video_tops {
    my (%top_opts) = @_;

    print "\n";
    my $i = 0;
    foreach my $id (@{WWW::YoutubeViewer::feeds_IDs}) {
        my $top_name = uc $id;
        $top_name =~ tr/_/ /;
        printf "%s. %s\n", colored(sprintf('%2d', ++$i), 'bold'), $top_name;
    }

    my @keywords = get_input_for_video_tops();

    foreach my $key (@keywords) {
        if ($key =~ /$valid_opt_re/) {
            given ($1) {
                when (general_options(opt => $_)) { }
                when (['h', 'help']) {
                    print $general_help;
                    press_enter_to_continue();
                }
                when (['r', 'return']) {
                    return 1;
                }
                default {
                    warn_invalid('option', $_);
                }
            }
        }
        else {
            given ($key) {
                when (\&youtube_urls) { }    # do nothing
                when (valid_num($_, \@{WWW::YoutubeViewer::feeds_IDs})) {
                    $top_opts{feed_id} = ${WWW::YoutubeViewer::feeds_IDs}[$_ - 1];
                    undef $top_opts{time_id} if $_ ~~ [3, 5, 8, 9];    # doesn't support the 'time' option
                    print_videos($yv_obj->get_video_tops(%top_opts));
                }
                default {
                    warn_invalid('keyword', $_);
                }
            }
        }
    }

    __SUB__->(@_);
}

sub print_playlists {
    my ($results, %args) = @_;

    if (not @{$results->{results}}) {
        warn_no_results('playlist');
    }

    my $url       = $results->{url};
    my $playlists = $results->{results};

    state $info_format = <<"FORMAT";

TITLE: %s
   ID: %s
  URL: http://www.youtube.com/playlist?list=%s
DESCR: %s
FORMAT

    my $num = 0;
    foreach my $playlist (@{$playlists}) {
        if ($opt{results_with_details}) {
            printf(
                   "\n%s. %s\n    %s: %-23s %s: %-7s %s: %s\n%s\n",
                   colored(sprintf('%2d', ++$num), 'bold') => colored($playlist->{title}, 'bold blue'),
                   colored('Updated' => 'bold') => $yv_utils->format_date($playlist->{updated}),
                   colored('Videos'  => 'bold') => $playlist->{count},
                   colored('Author'  => 'bold') => $playlist->{name},
                   wrap_text(
                             i_tab => q{ } x 4,
                             s_tab => q{ } x 4,
                             text  => [$playlist->{summary} || 'No description available...']
                            ),
                  );
        }
        elsif ($opt{results_with_colors}) {
            print "\n" if $num == 0;
            printf(
                   "%s. %s (%s) (%s)\n",
                   colored(sprintf('%2d', ++$num), 'bold'),
                   colored($playlist->{title},     'bold green'),
                   colored("by $playlist->{name}", 'bold yellow'),
                   colored($playlist->{count},     'bold blue'),
                  );
        }
        else {
            print "\n" if $num == 0;
            printf("%s. %s (by %s) (%s)\n",
                   colored(sprintf('%2d', ++$num), 'bold'),
                   $playlist->{title}, $playlist->{name}, $playlist->{count});
        }
    }

    state @keywords;
    if ($args{auto}) { }    # do nothing...
    else {
        @keywords = get_input_for_playlists();
        if (scalar(@keywords) == 0) {
            __SUB__->(@_);
        }
    }

    my $contains_keywords = grep /$non_digit_or_opt_re/, @keywords;

    my @for_search;
    foreach my $key (@keywords) {
        if ($key =~ /$valid_opt_re/) {
            given ($1) {
                when (
                      general_options(
                                      opt  => $_,
                                      sub  => __SUB__,
                                      url  => $url,
                                      res  => $playlists,
                                      mode => 'playlists',
                                     )
                  ) {
                }
                when (['h', 'help']) {
                    my $help = $control_help;
                    $help .= ":pp=i,i           : play videos from the selected playlists\n";
                    print "\n", $help, $general_help;
                    press_enter_to_continue();
                }
                when (['r', 'return']) {
                    return 1;
                }
                when (/^i(?:nfo)?${digit_or_equal_re}(.*)/) {
                    if (my @ids = get_valid_numbers($playlists, $1)) {
                        foreach my $id (@ids) {
                            my $desc = wrap_text(
                                                 i_tab => q{ } x 7,
                                                 s_tab => q{ } x 7,
                                                 text  => [$playlists->[$id]{summary} || 'No description available...']
                                                );
                            $desc =~ s/^\s+//;
                            printf $info_format, $playlists->[$id]{title}, ($playlists->[$id]{playlistID}) x 2, $desc;
                        }
                        press_enter_to_continue();
                    }
                    else {
                        warn_no_thing_selected('playlist');
                    }
                }
                when (/^pp${digit_or_equal_re}(.*)/) {
                    if (my @ids = get_valid_numbers($playlists, $1)) {
                        my $arg = "--pp=" . join(q{,}, map { $_->{playlistID} } @{$playlists}[@ids]);
                        apply_input_arguments([$arg]);
                    }
                    else {
                        warn_no_thing_selected('playlist');
                    }
                }
                default {
                    warn_invalid('option', $_);
                }
            }
        }
        else {
            given ($key) {
                when (\&youtube_urls) { }    # do nothing
                when (valid_num($_, $playlists) and not $contains_keywords) {
                    get_and_print_videos_from_playlist($playlists->[$_ - 1]{playlistID});
                }
                default {
                    push @for_search, $_;
                }
            }
        }
    }

    if (@for_search) {
        __SUB__->($yv_obj->search_for_playlists(@for_search));
    }

    __SUB__->(@_);
}

sub compile_regex {
    my ($value) = @_;
    $value =~ s{^(?<quote>['"])(?<regex>.+)\g{quote}$}{$+{regex}}s;

    my $re = eval { use re qw(eval); qr/$value/i };

    if ($@) {
        warn_invalid("regex", $@);
        return;
    }

    return $re;
}

sub get_range_numbers {
    my ($first, $second) = @_;

    return (
            $first > $second
            ? (reverse($second .. $first))
            : ($first .. $second)
           );
}

sub get_valid_numbers {
    my ($videos, $input) = @_;

    my @output;
    foreach my $id (split(/[,\s]+/, $input)) {
        push @output,
            $id =~ /$range_num_re/ ? get_range_numbers($1, $2)
          : $id =~ /^[0-9]{1,2}\z/ ? $id
          :                          next;
    }

    return map $_ - 1, grep { $_ > 0 and $_ <= @{$videos} } @output;
}

sub get_streaming_url {
    my ($video_id) = @_;
    my @urls = $yv_obj->get_streaming_urls($video_id);

    my $srt_file;

    my $has_cc;
    foreach my $url (@urls) {
        if (exists $url->{has_cc} and $url->{has_cc} =~ /^(?:true|yes)$/i) {
            $has_cc = 1;
            last;
        }
    }

    # Download the closed-captions
    if ($has_cc and $opt{get_captions} and defined $opt{gcap} and not $opt{novideo}) {
        require WWW::YoutubeViewer::GetCaption;
        my $yv_cap = WWW::YoutubeViewer::GetCaption->new(
                                                         captions_dir => $opt{captions_dir},
                                                         gcap         => $opt{gcap},
                                                         languages    => $CONFIG{srt_languages},
                                                        );
        $srt_file = $yv_cap->get_caption($video_id);
    }

    require WWW::YoutubeViewer::Itags;
    state $yv_itags = WWW::YoutubeViewer::Itags->new();

    my ($streaming, $resolution) = $yv_itags->find_streaming_url(\@urls, $opt{resolution});
    my $info = @urls && ref $urls[-1] eq 'HASH' && exists $urls[-1]{status} ? $urls[-1] : {};

    return {
            streaming  => $streaming,
            srt_file   => $srt_file,
            info       => $info,
            resolution => $resolution,
           };
}

sub update_mplayer_arguments {
    my ($resolution) = @_;

    if ($opt{use_lower_cache}
        or not $resolution ~~ [qw(original 1080 720)]) {
        set_mplayer_arguments($opt{nocache} ? (32, 0) : ($opt{lower_cache}, $opt{lower_cache_min}));
    }
    else {
        set_mplayer_arguments($opt{nocache} ? (32, 0) : ($opt{cache}, $opt{cache_min}));
    }
}

sub download_video {
    my ($streaming, $info) = @_;

    my $title = join(q{ }, split(q{ }, $info->{title}));

    if ($^O ~~ [qw(linux freebsd openbsd)]) {
        $title =~ tr{/}{%};
    }
    else {
        $title =~ tr{:"*/?\\|}{;'+%$%%};
    }

    my $video_title = $title;

    $title .=
        $streaming->{streaming}{type} =~ /\bflv\b/i   ? q{.flv}
      : $streaming->{streaming}{type} =~ /\bwebm\b/i  ? q{.webm}
      : $streaming->{streaming}{type} =~ /\b3gpp?\b/i ? q{.3gp}
      :                                                 q{.mp4};

    if (not -d $opt{downloads_folder}) {
        require File::Path;
        unless (File::Path::make_path($opt{downloads_folder})) {
            warn colored("\n[!] Can't create directory '$opt{downloads_folder}': $1", 'bold red') . "\n";
        }
    }

    if (not -w $opt{downloads_folder}) {
        warn colored("\n[!] Can't write into directory '$opt{downloads_folder}': $!", 'bold red') . "\n";
        $opt{downloads_folder} = -w curdir() ? curdir() : return;
    }

    $title = catfile($opt{downloads_folder}, $title);

    if ($opt{skip_if_exists} and -e $title) {
        print STDERR "** Video '$title' already exists. Skipping...\n";
    }
    else {
        my $i = 0;
        while (-e $title and not $opt{clobber} and ++$i) {
            my $last_i = $i > 1 ? $i - 1 : q{/};
            $title =~ s{(?:_$last_i)?(\.\w{3,4})$}{_$i$1};
        }

        if ($opt{download_with_wget}) {
            system "wget", ($opt{clobber} ? () : q{-nc}), $streaming->{streaming}{url}, q{-O}, $title;
            return if $?;
        }
        else {
            $yv_obj->lwp_mirror($streaming->{streaming}{url}, $title);
        }
    }

    if (defined $opt{convert_to}) {
        my $output = $title;
        $output =~ s/\.\w{2,5}$//;

        my $new_file = "$output.$opt{convert_to}";
        my $ffmpeg = sprintf($opt{ffmpeg_command}, map { q{"} . s{(["\\`\$])}{\\$1}gr . q{"} }
                               map { rel2abs($_) } $title, $new_file);

        say $ffmpeg if $yv_obj->get_debug;
        system $ffmpeg;

        if (not $? and not $opt{keep_original_video}) {
            unlink $title
              or warn colored("\n[!] Can't unlink file '$title': $!", 'bold red') . "\n\n";
        }
    }
    elsif ($opt{download_and_play}) {

        my $command = get_player_command($streaming);
        say $command if $yv_obj->get_debug;

        system join(q{ }, $command, quotemeta($title));
        if ($? == 0 and $opt{remove_played_file}) {
            unlink $title;
        }
    }

    if ($opt{copy_caption} and -e $title) {

        opendir(my $dir_h, $opt{captions_dir})
          or do {
            warn "[!] Can't open dir `$opt{captions_dir}': $!\n";
            return 1;    # it's OK, video is successfully downloaded
          };

        my @srt_files;
        while (defined(my $file = readdir($dir_h))) {
            if ($file =~ /\.srt\z/i and $file =~ /^$info->{videoID}_/) {
                push @srt_files, $file;
            }
        }
        closedir $dir_h;

        foreach my $lang (@{$opt{srt_languages}}) {
            my @matches = grep { substr($_, length($info->{videoID}) + 1, length($lang)) eq $lang } @srt_files;

            if ($#matches != -1) {

                my $from = catfile($opt{captions_dir},     $matches[0]);
                my $to   = catfile($opt{downloads_folder}, $video_title . '.srt');

                require File::Copy;
                File::Copy::copy($from, $to)
                  or warn "[!] Can't copy the caption file from `$opt{captions_dir}' into `$opt{downloads_folder}': $!\n";

                last;
            }
        }
    }

    return 1;
}

sub get_player_command {
    my ($streaming) = @_;

    update_mplayer_arguments($streaming->{resolution});

    join(
         q{ },
         (
          $opt{video_players}{$opt{video_player_selected}}{cmd},
          (
           defined($streaming->{srt_file})
           ? sprintf($opt{video_players}{$opt{video_player_selected}}{srt}, $streaming->{srt_file})
           : ()
          ),
          grep({defined($_) and /\S/} values %MPLAYER)
         )
        );
}

sub play_videos {
    my ($videos) = @_;

    my @streaming_urls;
    foreach my $video (@{$videos}) {

        if (defined($opt{max_seconds})) {
            next if $video->{duration} > $opt{max_seconds};
        }

        if (defined($opt{min_seconds})) {
            next if $video->{duration} < $opt{min_seconds};
        }

        my $streaming = get_streaming_url($video->{videoID});

        if (defined $streaming->{info}{status} and not $streaming->{info}{status} =~ /^(?:ok|success)/i) {
            warn colored("(x_x) Can't stream: " . sprintf($CONFIG{youtube_video_url}, $video->{videoID}), 'bold red') . "\n";
            warn colored("(x_x) Status: $streaming->{info}{status}", 'bold red') . "\n\n";
        }

        if (ref($streaming->{streaming}) ne 'HASH') {
            warn colored("(x_x) No streaming URL found...", 'bold red') . "\n\n";
            next;
        }

        print_video_info($video);

        if ($opt{download_video}) {
            if (not download_video($streaming, $video)) {
                return;
            }
        }
        elsif ($opt{combine_multiple_videos}) {
            push @streaming_urls, $streaming;
        }
        else {
            my $command = get_player_command($streaming);
            say $command if $yv_obj->get_debug;

            system join(q{ }, $command, quotemeta($streaming->{streaming}{url}));
            return if $?;
        }
    }

    if ($opt{combine_multiple_videos} && @streaming_urls) {
        my $streaming = $streaming_urls[0];

        my $command = get_player_command($streaming);
        say $command if $yv_obj->get_debug;

        system join(q{ }, $command, map { quotemeta($_->{streaming}{url}) } @streaming_urls);
        return if $?;
    }

    return 1;
}

sub play_videos_matched_by_regex {
    my %args = @_;

    my $key    = $args{key};
    my $regex  = $args{regex};
    my $videos = $args{videos};

    if (defined(my $re = compile_regex($regex))) {
        if (exists $videos->[0]{$key}) {
            if (my @nums = grep { $videos->[$_]{$key} =~ /$re/ } 0 .. $#{$videos}) {
                if (not play_videos([@{$videos}[@nums]])) {
                    return;
                }
            }
            else {
                warn colored("\n[!] No video <$key> matched by the regex: $re", 'bold red') . "\n";
                return;
            }
        }
        else {
            warn colored("\n[!] Invalid key: <$key>.", 'bold red'),
              colored("\n[*] Valid keys are: ", 'bold red')
              . colored(join(q{, }, sort keys %{$videos->[0]}), 'bold green') . "\n";
            return;
        }
    }

    return 1;
}

sub print_video_info {
    my ($info) = @_;

    my $hr = '-' x ($opt{get_term_width} ? get_term_width() : $term_width);

    printf(
           "\n%s %s\n%s\n%s\n%s\n%s",
           _bold_color('=>>'),
           'Description',
           $hr,
           wrap_text(
                     i_tab => q{},
                     s_tab => q{},
                     text  => [$info->{description} || 'No description available...']
                    ),
           $hr,
           _bold_color('* URL: ')
          );

    print STDOUT sprintf($CONFIG{youtube_video_url}, $info->{videoID});

    my $title_length = length($info->{title});

    print "\n$hr\n", q{ } x (($term_width - $title_length) / 2 - 4) => (_bold_color("=>> $info->{title} <<=") . "\n\n"),
      map(sprintf(q{** } . "%-*s: %s\n", $opt{_colors} ? 18 : 10, _bold_color($_->[0]), $_->[1]),
          (
           ['Author'    => $info->{author}],
           ['Category'  => $info->{category}],
           ['Duration'  => $yv_utils->format_time($info->{duration})],
           ['Rating'    => sprintf('%.2f', $info->{rating})],
           ['Likes'     => $yv_utils->set_thousands($info->{likes})],
           ['Dislikes'  => $yv_utils->set_thousands($info->{dislikes})],
           ['Favorited' => $yv_utils->set_thousands($info->{favorited})],
           ['Views'     => $yv_utils->set_thousands($info->{views})],
           $info->{published} ? ['Published' => $yv_utils->format_date($info->{published})] : (),
            )),
      "$hr\n";

    return 1;
}

sub print_videos {
    my ($results, %args) = @_;

    if (not @{$results->{results}}) {
        warn_no_results("video");
    }

    my $url    = $results->{url};
    my $videos = $results->{results};

    if ($opt{get_term_width} and $opt{results_fixed_width}) {
        get_term_width();
    }

    my $num = 0;
    foreach my $video (@{$videos}) {
        if ($opt{results_with_details}) {
            printf(
                   "\n%s. %s\n" . "    %s: %-16s %s: %-12s %s: %s\n" . "    %s: %-12s %s: %-10s %s: %s\n%s\n",
                   colored(sprintf('%2d', ++$num), 'bold') => colored($video->{title}, 'bold blue'),
                   colored('Views'     => 'bold') => $yv_utils->set_thousands($video->{views}),
                   colored('Rating'    => 'bold') => sprintf('%.2f', $video->{rating}),
                   colored('Category'  => 'bold') => $video->{category},
                   colored('Published' => 'bold') => $yv_utils->format_date($video->{published}),
                   colored('Duration'  => 'bold') => $yv_utils->format_time($video->{duration}),
                   colored('Author'    => 'bold') => $video->{author},
                   wrap_text(
                             i_tab => q{ } x 4,
                             s_tab => q{ } x 4,
                             text  => [$video->{description} || 'No description available...']
                            ),
                  );
        }
        elsif ($opt{results_with_colors}) {
            print "\n" if $num == 0;
            printf("%s. %s (%s) (%s)\n",
                   colored(sprintf('%2d', ++$num), 'bold'),
                   colored($video->{title},                            'bold green'),
                   colored("by $video->{author}",                      'bold yellow'),
                   colored($yv_utils->format_time($video->{duration}), 'bold bright_blue'),
                  );
        }
        elsif ($opt{results_fixed_width}) {

            require List::Util;
            require Text::CharWidth;

            my $max_author_len = List::Util::max(map { length($_->{author}) } @{$videos});
            my $time_width = List::Util::first(sub { $_->{duration} >= 3600 }, @{$videos}) ? 8 : 6;
            my $title_length = $term_width - ($max_author_len + $time_width + 2 + 3 + 1);

            print "\n" if $num == 0;
            foreach my $vid (@{$videos}) {

                my $cp_title = $vid->{title};

                my $title_width_len = Text::CharWidth::mbswidth($cp_title);
                if ($title_width_len != $title_length) {
                    while (Text::CharWidth::mbswidth($cp_title) >= $title_length) {
                        chop $cp_title;
                    }

                    $cp_title .= ' ' x ($title_length - Text::CharWidth::mbswidth($cp_title));
                }

                printf "%s. %s %*s %*s\n", colored(sprintf('%2d', ++$num), 'bold'),
                  $cp_title,
                  $max_author_len, $vid->{author}, $time_width, $yv_utils->format_time($vid->{duration});
            }
            last;
        }
        else {
            print "\n" if $num == 0;
            printf("%s. %s (by %s) (%s)\n",
                   colored(sprintf('%2d', ++$num), 'bold'),
                   $video->{title}, $video->{author}, $yv_utils->format_time($video->{duration}));
        }
    }

    if ($opt{play_all}) {
        if (@{$videos}) {
            if (play_videos($opt{shuffle} ? [List::Util::shuffle(@{$videos})] : $videos)) {
                __SUB__->($yv_obj->next_page($url), auto => 1);
            }
            else {
                $opt{play_all} = 0;
                __SUB__->($results);
            }
        }
        else {
            $opt{play_all} = 0;
        }
    }

    state @keywords;
    if ($args{auto}) { }    # do nothing...
    else {
        @keywords = get_input_for_search();

        if (scalar(@keywords) == 0) {    # only arguments
            __SUB__->($results);
        }
    }

    state @for_search;
    state @for_play;

    my @copy_of_keywords = @keywords;
    my $contains_keywords = grep /$non_digit_or_opt_re/, @keywords;

    while (@keywords) {
        my $key = shift @keywords;
        if ($key =~ /$valid_opt_re/) {
            given ($1) {
                when (
                      general_options(
                                      opt => $_,
                                      res => $videos,
                                     )
                  ) {
                }
                when (['help', 'h']) {
                    print $complete_help;
                    press_enter_to_continue();
                }
                when (['n', 'next']) {
                    if (not $url ~~ $opt{_last_page_urls}) {
                        my $request = $yv_obj->next_page($url);
                        if (@{$request->{results}}) {
                            __SUB__->($request, @keywords ? (auto => 1) : ());
                        }
                        else {
                            push @{$opt{_last_page_urls}}, $url;
                            warn_last_page();
                            if ($opt{auto_next_page}) {
                                $opt{auto_next_page} = 0;
                                @copy_of_keywords = ();
                                last;
                            }
                        }
                    }
                    else {
                        warn_last_page();
                        if ($opt{auto_next_page}) {
                            $opt{auto_next_page} = 0;
                            @copy_of_keywords = ();
                            last;
                        }
                    }
                }
                when (['b', 'back', 'p', 'prev', 'previous']) {
                    if ($yv_obj->back_page_is_available($url)) {
                        __SUB__->($yv_obj->previous_page($url), @keywords ? (auto => 1) : ());
                    }
                    else {
                        warn_first_page();
                    }
                }
                when (['r', 'return']) {
                    return 1;
                }
                when (/^a(?:uthor)?${digit_or_equal_re}(.*)/) {
                    if (my @nums = get_valid_numbers($videos, $1)) {
                        foreach my $id (@nums) {
                            my $username = $videos->[$id]{author};
                            my $request  = $yv_obj->get_videos_from_username($username);
                            if (@{$request->{results}}) {
                                __SUB__->($request);
                            }
                            else {
                                warn_no_results('video');
                            }
                        }
                    }
                    else {
                        warn_no_thing_selected('video');
                    }
                }
                when (/^p(?:laylists?)?${digit_or_equal_re}(.*)/) {
                    if (my @nums = get_valid_numbers($videos, $1)) {
                        foreach my $id (@nums) {
                            my $username = $videos->[$id]{author};
                            my $request  = $yv_obj->get_playlists_from_username($username);
                            if (@{$request->{results}}) {
                                print_playlists($request);
                            }
                            else {
                                warn_no_results('playlist');
                            }
                        }
                    }
                    else {
                        warn_no_thing_selected('video');
                    }
                }
                when (/^((?:dis)?like)${digit_or_equal_re}(.*)/) {
                    my $rating = $1;
                    if (my @nums = get_valid_numbers($videos, $2)) {
                        rating_videos($rating, map $videos->[$_]{videoID}, @nums);
                    }
                    else {
                        warn_no_thing_selected('video');
                    }
                }
                when (/^fav(?:orite)?+${digit_or_equal_re}(.*)/) {
                    if (my @nums = get_valid_numbers($videos, $1)) {
                        favorite_videos(map $videos->[$_]{videoID}, @nums);
                    }
                    else {
                        warn_no_thing_selected('video');
                    }
                }
                when (/^subscribe${digit_or_equal_re}(.*)/) {
                    if (my @nums = get_valid_numbers($videos, $1)) {
                        subscribe_to_channels(map $videos->[$_]{author}, @nums);
                    }
                    else {
                        warn_no_thing_selected('video');
                    }
                }
                when (/^(?:en)?q(?:ueue)?+${digit_or_equal_re}(.*)/) {
                    if (my @nums = get_valid_numbers($videos, $1)) {
                        push @{$opt{_queue_play}}, map $_->{videoID}, @{$videos}[@nums];
                    }
                    else {
                        warn_no_thing_selected('video');
                    }
                }
                when (['pq', 'qp', 'play-queue']) {
                    if (ref $opt{_queue_play} eq 'ARRAY' and @{$opt{_queue_play}}) {
                        my $ids = 'v=' . join(q{,}, splice @{$opt{_queue_play}});
                        general_options(opt => $ids);
                    }
                    else {
                        warn colored("\n[!] The playlist is empty!", 'bold red') . "\n";
                    }
                }
                when (/^c(?:omments?)?${digit_or_equal_re}(.*)/) {
                    if (my @nums = get_valid_numbers($videos, $1)) {
                        get_and_print_comments(map $videos->[$_]{videoID}, @nums);
                    }
                    else {
                        warn_no_thing_selected('video');
                    }
                }
                when (/^r(?:elated)?${digit_or_equal_re}(.*)/) {
                    if (my ($id) = get_valid_numbers($videos, $1)) {
                        get_and_print_related_videos($videos->[$id]{videoID});
                    }
                    else {
                        warn_no_thing_selected('video');
                    }
                }
                when (/^d(?:ownload)?${digit_or_equal_re}(.*)/) {
                    if (my @nums = get_valid_numbers($videos, $1)) {
                        local $opt{download_video} = 1;
                        play_videos([@{$videos}[@nums]]);
                    }
                    else {
                        warn_no_thing_selected('video');
                    }
                }
                when (/^(?:play|P)${digit_or_equal_re}(.*)/) {
                    if (my @nums = get_valid_numbers($videos, $1)) {
                        local $opt{download_video} = 0;
                        play_videos([@{$videos}[@nums]]);
                    }
                    else {
                        warn_no_thing_selected('video');
                    }
                }
                when (/^i(?:nfo)?${digit_or_equal_re}(.*)/) {
                    if (my @nums = get_valid_numbers($videos, $1)) {
                        foreach my $num (@nums) {
                            print_video_info($videos->[$num]);
                        }
                        press_enter_to_continue();
                    }
                    else {
                        warn_no_thing_selected('video');
                    }
                }
                when (['anp']) {    # auto-next-page
                    $opt{auto_next_page} = 1;
                }
                when (['nnp']) {    # no-next-page
                    $opt{auto_next_page} = 0;
                }
                when (/^[ks]re(?:gex)?=(.*)/) {
                    my $value = $1;
                    if ($value =~ /^([a-zA-Z]++)(?>,|=>)(.+)/) {
                        play_videos_matched_by_regex(
                                                     key    => $1,
                                                     regex  => $2,
                                                     videos => $videos,
                                                    )
                          or __SUB__->($results);
                    }
                    else {
                        warn_invalid("Special Regexp", $value);
                    }
                }
                when (/^re(?:gex)?=(.*)/) {
                    play_videos_matched_by_regex(
                                                 key    => 'title',
                                                 regex  => $1,
                                                 videos => $videos,
                                                )
                      or __SUB__->($results);
                }
                default {
                    warn_invalid('option', $_);
                }
            }
        }
        else {
            given ($key) {
                when (\&youtube_urls) { }    # do nothing
                when (!$contains_keywords && (valid_num($_, $videos) || /$range_num_re/)) {
                    my @for_play;
                    if (/$range_num_re/) {
                        my @ids = get_valid_numbers($videos, "$1..$2");
                        continue if not @ids;
                        push @for_play, @ids;
                    }
                    else {
                        push @for_play, $_ - 1;
                    }
                    if (not play_videos([@{$videos}[@for_play]])) {
                        __SUB__->($results);
                    }
                }
                default {
                    push @for_search, $_;
                }
            }
        }
    }

    if (@for_search) {
        __SUB__->($yv_obj->search(splice(@for_search)));
    }
    elsif ($opt{auto_next_page}) {
        @keywords = (':next', grep { not $_ ~~ [qw(:n :next :anp)] } @copy_of_keywords);

        if (@keywords > 1) {
            my $timeout = 2;
            print colored("\n[*] Press <ENTER> in $timeout seconds to stop the :anp option.", 'bold green');
            eval {
                local $SIG{ALRM} = sub {
                    die "alarm\n";
                };
                alarm $timeout;
                scalar <STDIN>;
                alarm 0;
            };

            if ($@) {
                if ($@ eq "alarm\n") {
                    __SUB__->($results, auto => 1);
                }
                else {
                    warn colored("\n[!] Unexpected error: <$@>.", 'bold red') . "\n";
                }
            }
            else {
                $opt{auto_next_page} = 0;
                __SUB__->($results);
            }
        }
        else {
            warn colored("\n[!] Option ':anp' works only combined with other options!", 'bold red') . "\n";
            $opt{auto_next_page} = 0;
            __SUB__->($results);
        }
    }

    __SUB__->($results) if not $args{auto};

    return 1;
}

sub press_enter_to_continue {
    scalar $term->readline(colored("\n=>> Press ENTER to continue...", 'bold'));
}

sub main_quit {
    exit $_[0];
}

main_quit(0);<|MERGE_RESOLUTION|>--- conflicted
+++ resolved
@@ -1,6 +1,6 @@
 #!/usr/bin/perl
 #
-# Copyright (C) 2010-2013 Trizen <echo dHJpemVueEBnbWFpbC5jb20K | base64 -d>.
+# Copyright (C) 2010-2014 Trizen <echo dHJpemVueEBnbWFpbC5jb20K | base64 -d>.
 #
 # This program is free software: you can redistribute it and/or modify
 # it under the terms of the GNU General Public License as published by
@@ -18,7 +18,7 @@
 #-------------------------------------------------------
 #  Appname: youtube-viewer
 #  Created on: 02 June 2010
-#  Latest edit on: 25 December 2013
+#  Latest edit on: 19 March 2014
 #  Websites: http://trizen.googlecode.com
 #            https://github.com/trizen/youtube-viewer
 #-------------------------------------------------------
@@ -89,7 +89,7 @@
 
 =head1 LICENSE AND COPYRIGHT
 
-Copyright 2010-2013 Trizen.
+Copyright 2010-2014 Trizen.
 
 This program is free software; you can redistribute it and/or modify it
 under the terms of either: the GNU General Public License as published
@@ -512,11 +512,7 @@
    -R --recommended     : show the recommended videos for you *
    -S --subscriptions:s : show the new subscription videos *
    -w --watched         : show the latest watched videos on YouTube *
-<<<<<<< HEAD
    -L --later           : show the saved videos to watch at a later time *
-=======
-   -L --later           : show the saved videos to watch at a later time*
->>>>>>> 22477027
    --channel-sugg       : show the suggested YouTube channels for you *
    --subscribe=USER     : subscribe to a user's channel *
    --favorite=ID/URL    : favorite a YouTube video by URL or ID *
